--- conflicted
+++ resolved
@@ -9,11 +9,7 @@
 using namespace WalkingControllers;
 
 bool RobotInterface::getWorstError(const iDynTree::VectorDynSize& desiredJointPositionsRad,
-<<<<<<< HEAD
                                    std::pair<int, double>& worstError)
-=======
-                                std::pair<int, double>& worstError)
->>>>>>> 8992665f
 {
     if(!m_encodersInterface)
     {
@@ -39,16 +35,11 @@
                                                                                   desiredJointPositionsRad(i)));
         if(m_currentModeofJoints.at(i)==yarp::dev::InteractionModeEnum::VOCAB_IM_STIFF)
         {
-<<<<<<< HEAD
-            worstError.first = i;
-            worstError.second = absoluteJointErrorRad;
-=======
             if(absoluteJointErrorRad > worstError.second)
             {
                 worstError.first =i;
                 worstError.second = absoluteJointErrorRad;
             }
->>>>>>> 8992665f
         }
     }
     return true;
@@ -166,7 +157,6 @@
 
 bool RobotInterface::configureRobot(const yarp::os::Searchable& config)
 {
-
     // robot name: used to connect to the robot
     std::string robot = config.check("robot", yarp::os::Value("icubSim")).asString();
 
@@ -224,7 +214,6 @@
 
     m_actuatedDOFs = m_axesList.size();
 
-<<<<<<< HEAD
     yarp::os::Value *dangerousJoints;
     if(!config.check("dangerous_joints", dangerousJoints))
     {
@@ -237,8 +226,6 @@
         return false;
     }
 
-    // open the device
-=======
     m_isJointModeStiffVector.resize(m_actuatedDOFs);
     m_JointModeStiffVectorDefult.resize(m_actuatedDOFs);
     m_jointModes.resize(m_actuatedDOFs);
@@ -262,8 +249,7 @@
     }
     m_currentModeofJoints=m_JointModeStiffVectorDefult;
 
-     // open the device
->>>>>>> 8992665f
+    // open the device
     if(!m_robotDevice.open(options))
     {
         yError() << "[configureRobot] Could not open remotecontrolboardremapper object.";
@@ -639,6 +625,7 @@
     }
 
     std::vector<double> refSpeeds(m_actuatedDOFs);
+
     double currentJointPositionRad;
     double absoluteJointErrorRad;
     for (int i = 0; i < m_actuatedDOFs; i++)
@@ -900,4 +887,4 @@
         m_currentModeofJoints = m_isJointModeStiffVector;
 
     return true;
-}+}
